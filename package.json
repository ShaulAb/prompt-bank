{
  "name": "prompt-bank",
  "displayName": "Prompt Bank",
  "description": "Save and manage your frequent prompts for AI assistants and development workflows",
<<<<<<< HEAD
  "version": "0.8.1",
=======
  "version": "0.9.1",
>>>>>>> eb3a2746
  "icon": "assets/logo.png",
  "publisher": "prestissimo",
  "repository": {
    "type": "git",
    "url": "https://github.com/ShaulAb/prompt-bank"
  },
  "engines": {
    "vscode": "^1.99.0",
    "node": ">=18.0.0"
  },
  "categories": [
    "Other"
  ],
  "keywords": [
    "prompts",
    "snippets",
    "productivity",
    "ai",
    "templates"
  ],
  "main": "./dist/extension.js",
  "contributes": {
    "uriHandler": {
      "schemes": [
        "vscode",
        "cursor"
      ]
    },
    "views": {
      "explorer": [
        {
          "id": "promptBank.promptsView",
          "name": "Prompt Bank",
          "icon": "logo.svg",
          "when": "true"
        }
      ]
    },
    "commands": [
      {
        "command": "promptBank.savePrompt",
        "title": "💾 Save Prompt",
        "category": "Prompt Bank"
      },
      {
        "command": "promptBank.savePromptFromSelection",
        "title": "Save Selection as Prompt",
        "category": "Prompt Bank"
      },
      {
        "command": "promptBank.insertPrompt",
        "title": "💬 Copy Prompt",
        "category": "Prompt Bank"
      },
      {
        "command": "promptBank.listPrompts",
        "title": "💬 List All Prompts",
        "category": "Prompt Bank"
      },
      {
        "command": "promptBank.newPrompt",
        "title": "New Prompt",
        "icon": "$(add)",
        "category": "Prompt Bank"
      },
      {
        "command": "promptBank.newPromptInCategory",
        "title": "New Prompt in Category",
        "icon": "$(add)",
        "commandPalette": false
      },
      {
        "command": "promptBank.refreshTreeView",
        "title": "Refresh Prompts",
        "icon": "$(refresh)",
        "commandPalette": true
      },
      {
        "command": "promptBank.insertPromptFromTree",
        "title": "Copy Prompt",
        "icon": "$(copy)",
        "commandPalette": false
      },
      {
        "command": "promptBank.editPromptFromTree",
        "title": "Edit Prompt",
        "commandPalette": false
      },
      {
        "command": "promptBank.deletePromptFromTree",
        "title": "Delete Prompt",
        "icon": "$(trash)",
        "commandPalette": false
      },
      {
        "command": "promptBank.renameCategory",
        "title": "Rename Category",
        "commandPalette": false
      },
      {
        "command": "promptBank.deleteCategory",
        "title": "Delete Category",
        "commandPalette": false
      },
      {
        "command": "promptBank.duplicatePromptFromTree",
        "title": "Duplicate Prompt",
        "commandPalette": false
      },
      {
        "command": "promptBank.viewVersionHistory",
        "title": "View Version History",
        "icon": "$(history)",
        "commandPalette": false
      },
      {
        "command": "promptBank.sharePromptFromTree",
        "title": "Share Prompt"
      },
      {
        "command": "promptBank.importPrompt",
        "title": "⬇️ Import Prompt / Collection",
        "category": "Prompt Bank"
      },
      {
        "command": "promptBank.shareCollection",
        "title": "Share Collection",
        "category": "Prompt Bank"
      },
      {
        "command": "promptBank.shareCollectionFromTree",
        "title": "Share Category",
        "commandPalette": false
      },
      {
        "command": "promptBank.syncPrompts",
        "title": "🔄 Sync Prompts",
        "category": "Prompt Bank"
      },
      {
        "command": "promptBank.toggleAutoSync",
        "title": "Toggle Auto-Sync",
        "category": "Prompt Bank"
      },
      {
        "command": "promptBank.viewSyncStatus",
        "title": "View Sync Status",
        "category": "Prompt Bank"
      },
      {
        "command": "promptBank.clearSyncState",
        "title": "Clear Sync State",
        "category": "Prompt Bank"
      },
      {
        "command": "promptBank.restoreDeletedPrompts",
        "title": "♻️ Restore Deleted Prompts",
        "category": "Prompt Bank"
      }
    ],
    "menus": {
      "commandPalette": [
        {
          "command": "promptBank.savePromptFromSelection",
          "when": "false"
        }
      ],
      "editor/context": [
        {
          "command": "promptBank.savePromptFromSelection",
          "when": "editorHasSelection",
          "group": "1_modification@5"
        }
      ],
      "view/title": [
        {
          "command": "promptBank.refreshTreeView",
          "when": "view == promptBank.promptsView",
          "group": "navigation@1"
        },
        {
          "command": "promptBank.newPrompt",
          "when": "view == promptBank.promptsView",
          "group": "navigation@2"
        }
      ],
      "view/title/context": [
        {
          "command": "promptBank.newPrompt",
          "when": "view == promptBank.promptsView",
          "group": "1_add"
        }
      ],
      "view/item/context": [
        {
          "command": "promptBank.insertPromptFromTree",
          "when": "view == promptBank.promptsView && viewItem == promptBankPrompt",
          "group": "inline@2"
        },
        {
          "command": "promptBank.editPromptFromTree",
          "when": "view == promptBank.promptsView && viewItem == promptBankPrompt",
          "group": "1_modification@1"
        },
        {
          "command": "promptBank.insertPromptFromTree",
          "when": "view == promptBank.promptsView && viewItem == promptBankPrompt",
          "group": "1_modification@2"
        },
        {
          "command": "promptBank.newPromptInCategory",
          "when": "view == promptBank.promptsView && viewItem == promptBankCategory",
          "group": "0_create@1"
        },
        {
          "command": "promptBank.renameCategory",
          "when": "view == promptBank.promptsView && viewItem == promptBankCategory",
          "group": "1_modification@1"
        },
        {
          "command": "promptBank.deleteCategory",
          "when": "view == promptBank.promptsView && viewItem == promptBankCategory",
          "group": "2_danger@1"
        },
        {
          "command": "promptBank.duplicatePromptFromTree",
          "when": "view == promptBank.promptsView && viewItem == promptBankPrompt",
          "group": "1_modification@3"
        },
        {
          "command": "promptBank.viewVersionHistory",
          "when": "view == promptBank.promptsView && viewItem == promptBankPrompt",
          "group": "1_modification@4"
        },
        {
          "command": "promptBank.sharePromptFromTree",
          "when": "view == promptBank.promptsView && viewItem == promptBankPrompt",
          "group": "1_modification@0"
        },
        {
          "command": "promptBank.deletePromptFromTree",
          "when": "view == promptBank.promptsView && viewItem == promptBankPrompt",
          "group": "2_danger@1"
        },
        {
          "command": "promptBank.shareCollectionFromTree",
          "when": "view == promptBank.promptsView && viewItem == promptBankCategory",
          "group": "1_modification@0"
        }
      ]
    },
    "keybindings": [],
    "configuration": {
      "title": "Prompt Bank",
      "properties": {
        "promptBank.supabaseUrl": {
          "type": "string",
          "default": "https://xlqtowactrzmslpkzliq.supabase.co",
          "description": "Supabase project base URL used for authentication and sharing"
        },
        "promptBank.publicShareBase": {
          "type": "string",
          "default": "https://prestissimo.ai/share/",
          "description": "Base URL used to construct public share links"
        },
        "promptBank.sync.autoSync": {
          "type": "boolean",
          "default": false,
          "description": "Automatically sync prompts when changes are detected"
        },
        "promptBank.sync.syncInterval": {
          "type": "number",
          "default": 300000,
          "description": "Auto-sync interval in milliseconds (default: 5 minutes)"
        },
        "promptBank.versioning.enabled": {
          "type": "boolean",
          "default": true,
          "description": "Enable automatic version history for prompts"
        },
        "promptBank.versioning.strategy": {
          "type": "string",
          "enum": [
            "on-save",
            "time-debounce",
            "manual"
          ],
          "default": "on-save",
          "enumDescriptions": [
            "Create a new version on every save",
            "Create a new version only if enough time has passed since last version",
            "Create versions manually only (user must explicitly request)"
          ],
          "description": "Version creation strategy"
        },
        "promptBank.versioning.maxVersions": {
          "type": "number",
          "default": 10,
          "minimum": 5,
          "maximum": 50,
          "description": "Maximum number of versions to keep per prompt (older versions are pruned automatically)"
        },
        "promptBank.versioning.debounceMinutes": {
          "type": "number",
          "default": 5,
          "minimum": 1,
          "maximum": 60,
          "description": "Minimum minutes between versions when using time-debounce strategy"
        }
      }
    }
  },
  "activationEvents": [
    "onStartupFinished",
    "onUri"
  ],
  "scripts": {
    "dev": "nodemon --exec tsx src/extension.ts",
    "build": "esbuild src/extension.ts --bundle --outfile=dist/extension.js --external:vscode --format=cjs --platform=node --target=node18 --minify",
    "build:watch": "npm run build -- --watch --sourcemap",
    "build:dev": "esbuild src/extension.ts --bundle --outfile=dist/extension.js --external:vscode --format=cjs --platform=node --target=node18 --sourcemap",
    "test": "vitest run --config vitest.config.ts",
    "test:watch": "vitest --config vitest.config.ts",
    "test:ui": "vitest --config vitest.config.ts --ui",
    "lint": "eslint src --ext ts",
    "format": "prettier --write src",
    "package": "vsce package",
    "deploy": "vsce publish",
    "release": "standard-version",
    "release:patch": "standard-version --release-as patch",
    "release:minor": "standard-version --release-as minor",
    "release:major": "standard-version --release-as major",
    "release:dry-run": "standard-version --dry-run"
  },
  "devDependencies": {
    "@types/node": "^24.0.15",
    "@types/uuid": "^10.0.0",
    "@types/vscode": "^1.99.0",
    "@typescript-eslint/eslint-plugin": "^6.21.0",
    "@typescript-eslint/parser": "^6.21.0",
    "@vitest/ui": "^3.2.4",
    "@vscode/test-electron": "^2.3.0",
    "@vscode/vsce": "^3.6.0",
    "dotenv": "^17.2.2",
    "esbuild": "^0.19.12",
    "eslint": "^8.56.0",
    "husky": "^9.1.7",
    "lint-staged": "^16.1.2",
    "msw": "^2.0.0",
    "nodemon": "^3.0.0",
    "prettier": "^3.6.2",
    "standard-version": "^9.5.0",
    "tsx": "^4.7.0",
    "typescript": "^5.8.3",
    "vitest": "^3.2.4"
  },
  "dependencies": {
    "@supabase/supabase-js": "^2.78.0",
    "@types/node-fetch": "^2.6.13",
    "jose": "^6.1.0",
    "node-fetch": "^3.3.2",
    "uuid": "^13.0.0"
  }
}<|MERGE_RESOLUTION|>--- conflicted
+++ resolved
@@ -2,11 +2,7 @@
   "name": "prompt-bank",
   "displayName": "Prompt Bank",
   "description": "Save and manage your frequent prompts for AI assistants and development workflows",
-<<<<<<< HEAD
-  "version": "0.8.1",
-=======
   "version": "0.9.1",
->>>>>>> eb3a2746
   "icon": "assets/logo.png",
   "publisher": "prestissimo",
   "repository": {
